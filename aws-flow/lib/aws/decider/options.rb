--- conflicted
+++ resolved
@@ -199,11 +199,8 @@
       #  an empty list; no exceptions are excluded.
       def exceptions_to_exclude; FlowConstants.exponential_retry_exceptions_to_exclude; end
 
-<<<<<<< HEAD
       def backoff_coefficient; FlowConstants.exponential_retry_backoff_coefficient; end
 
-=======
->>>>>>> 8d867dfb
       def should_jitter; FlowConstants.should_jitter; end
       def jitter_function; FlowConstants.jitter_function; end
       def initial_retry_interval; FlowConstants.exponential_retry_initial_retry_interval; end
@@ -285,32 +282,17 @@
 
     # Exponential retry options for the {ActivityClient#exponential_retry} method.
     class ExponentialRetryOptions < RetryOptions
-<<<<<<< HEAD
       default_classes << RetryDefaults.new
 
-      # The backoff coefficient to use. This is a floating point value that is
-      # multiplied with the current retry interval after every retry attempt.
-      # The default value is `2.0`, which means that each retry will take twice
-      # as long as the previous one.
+      # The backoff coefficient to use. This is a floating point value that is multiplied with the current retry
+      # interval after every retry attempt.  The default value is `2.0`, which means that each retry will take twice as
+      # long as the previous one.
       property(:backoff_coefficient, [lambda(&:to_i)])
 
-      # The retry expiration interval, in seconds. This will be increased after
-      # every retry attempt by the factor provided in `backoff_coefficient`.
+      # The retry expiration interval, in seconds. This will be increased after every retry attempt by the factor
+      # provided in `backoff_coefficient`.
       property(:retry_expiration_interval_seconds, [lambda(&:to_i)])
 
-=======
-
-      # The backoff coefficient to use. This is a floating point value that is
-      # multiplied with the current retry interval after every retry attempt.
-      # The default value is `2.0`, which means that each retry will take twice
-      # as long as the previous one.
-      attr_accessor :backoff_coefficient
-
-      # The retry expiration interval, in seconds. This will be increased after
-      # every retry attempt by the factor provided in `backoff_coefficient`.
-      attr_accessor :retry_expiration_interval_seconds
-
->>>>>>> 8d867dfb
       # @api private
       def next_retry_delay_seconds(first_attempt, recorded_failure, attempts)
         raise IllegalArgumentException "Attempt number is #{attempts}, when it needs to be greater than 1"
@@ -344,7 +326,6 @@
     #   workflow execution of this type is terminated, by calling the
     #   `TerminateWorkflowExecution` action explicitly or due to an expired
     #   timeout.
-<<<<<<< HEAD
     #
     #   This can be overridden when starting a workflow execution using
     #   {WorkflowClient#start_execution} or the `StartChildWorkflowExecution`
@@ -360,23 +341,6 @@
     #   * `ABANDON`: no action will be taken. The child executions will continue
     #     to run.
     #
-=======
-    #
-    #   This can be overridden when starting a workflow execution using
-    #   {WorkflowClient#start_execution} or the `StartChildWorkflowExecution`
-    #   decision.
-    #
-    #   The supported child policies are:
-    #
-    #   * `TERMINATE`: the child executions will be terminated.
-    #   * `REQUEST_CANCEL`: a request to cancel will be attempted for each child
-    #     execution by recording a `WorkflowExecutionCancelRequested` event in its
-    #     history. It is up to the decider to take appropriate actions when it
-    #     receives an execution history with this event.
-    #   * `ABANDON`: no action will be taken. The child executions will continue
-    #     to run.
-    #
->>>>>>> 8d867dfb
     #   The default is `TERMINATE`.
     #
     # @!attribute execution_method
@@ -384,19 +348,11 @@
     # @!attribute execution_start_to_close_timeout
     #   The optional maximum duration, specified when registering the workflow
     #   type, for executions of this workflow type.
-<<<<<<< HEAD
     #
     #   This default can be overridden when starting a workflow execution using
     #   {WorkflowClient#start_execution} or with the
     #   `StartChildWorkflowExecution` decision.
     #
-=======
-    #
-    #   This default can be overridden when starting a workflow execution using
-    #   {WorkflowClient#start_execution} or with the
-    #   `StartChildWorkflowExecution` decision.
-    #
->>>>>>> 8d867dfb
     #   The valid values are integers greater than or equal to zero. An integer
     #   value can be used to specify the duration in seconds while `NONE` can be
     #   used to specify unlimited duration.
